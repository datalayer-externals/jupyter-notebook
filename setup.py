--- conflicted
+++ resolved
@@ -118,12 +118,7 @@
     extras_require = {
         'test': ['nose', 'coverage', 'requests', 'nose_warnings_filters',
                  'nbval', 'nose-exclude', 'selenium', 'pytest', 'pytest-cov'],
-<<<<<<< HEAD
-        'docs': ['sphinx', 'nbsphinx', 'sphinxcontrib_github_alt',
-                 'sphinx-rtd-theme'],
-=======
         'docs': ['sphinx', 'nbsphinx', 'sphinxcontrib_github_alt', 'sphinx_rtd_theme'],
->>>>>>> 466f0f30
         'test:sys_platform != "win32"': ['requests-unixsocket'],
     },
     python_requires = '>=3.5',
