--- conflicted
+++ resolved
@@ -126,11 +126,7 @@
     ],
     extras_require = {
         'test': ['pytest', 'coverage', 'requests', 'testpath',
-<<<<<<< HEAD
-                 'nbval', 'selenium==4.3', 'pytest', 'pytest-cov'],
-=======
                  'nbval', 'selenium==4.1.5', 'pytest', 'pytest-cov'],
->>>>>>> dc64e03a
         'docs': ['sphinx', 'nbsphinx', 'sphinxcontrib_github_alt',
                  'sphinx_rtd_theme', 'myst-parser'],
         'test:sys_platform != "win32"': ['requests-unixsocket'],
