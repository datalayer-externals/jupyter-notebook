--- conflicted
+++ resolved
@@ -150,16 +150,14 @@
     def _checkpoints_class_default(self):
         return FileCheckpoints
 
-<<<<<<< HEAD
     delete_to_trash = Bool(True, config=True,
         help="""If True (default), deleting files will send them to the
         platform's trash/recycle bin, where they can be recovered. If False,
         deleting files really deletes them.""")
-=======
+
     @default('files_handler_class')
     def _files_handler_class_default(self):
         return AuthenticatedFileHandler
->>>>>>> decb30d8
 
     def is_hidden(self, path):
         """Does the API style path correspond to a hidden directory or file?
