--- conflicted
+++ resolved
@@ -55,15 +55,9 @@
               <div class="pull-right">
                 <form id='alternate_upload'  class='alternate_upload'>
                   <span id="notebook_list_info">
-<<<<<<< HEAD
                   <span id="upload_span" class="btn btn-xs btn-default btn-upload" role="button" tabindex="0">
                     <input id="upload_span_input" title="{% trans %}Click to browse for a file to upload.{% endtrans %}" type="file" name="datafile" class="fileinput" multiple='multiple' tabindex="-1">
                     {% trans %}Upload{% endtrans %}
-=======
-                  <span class="btn btn-xs btn-default btn-upload">
-                  <input title="{% trans %}Click to browse for a file to upload.{% endtrans %}" aria-label="{% trans %}Upload{% endtrans %}" type="file" name="datafile" class="fileinput" multiple='multiple'>
-                  {% trans %}Upload{% endtrans %}
->>>>>>> 1d9d5d71
                   </span>
                   </span>
                 </form>
