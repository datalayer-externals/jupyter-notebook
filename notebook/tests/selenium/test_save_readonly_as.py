--- conflicted
+++ resolved
@@ -38,49 +38,7 @@
     nb.browser.refresh()
     nb.__init__(nb.browser)
 
-<<<<<<< HEAD
-def test_save_readonly_notebook_as(notebook):
-    # Make notebook read-only
-    notebook.edit_cell(index=0, content='import os\nimport stat\nos.chmod("'
-        + notebook.browser.current_url.split('?')[0].split('/')[-1] + '", stat.S_IREAD)\nprint(0)')
-    notebook.browser.execute_script("Jupyter.notebook.get_cell(0).execute();")
-    notebook.wait_for_cell_output(0)
-    refresh_notebook(notebook)
-    # Test that the notebook is read-only
-    assert notebook.browser.execute_script('return Jupyter.notebook.writable') == False
 
-    # Add some content
-    test_content_0 = "print('a simple')\nprint('test script')"
-    notebook.edit_cell(index=0, content=test_content_0)
-
-    # Wait for Save As modal, save
-    save_as(notebook)
-    wait_for_selector(notebook.browser, '.save-message')
-    inp = notebook.browser.find_element(By.XPATH, '//input[@data-testid="save-as"]')
-    inp.send_keys('writable_notebook.ipynb')
-    inp.send_keys(Keys.RETURN)
-    wait_for_rename(notebook.browser, "writable_notebook")
-    # Test that the name changed
-    assert get_notebook_name(notebook) == "writable_notebook.ipynb"
-    # Test that address bar was updated (TODO: get the base url)
-    assert "writable_notebook.ipynb" in notebook.browser.current_url
-    # Test that it is no longer read-only
-    assert notebook.browser.execute_script('return Jupyter.notebook.writable') == True
-
-    # Add some more content
-    test_content_1 = "print('a second simple')\nprint('script to test save feature')"
-    notebook.add_and_execute_cell(content=test_content_1)
-    # and save the notebook
-    execute_promise("Jupyter.notebook.save_notebook()", notebook.browser)
-    
-    # Test that it still contains the content
-    assert notebook.get_cell_contents(index=0) == test_content_0
-    assert notebook.get_cell_contents(index=1) == test_content_1
-    # even after a refresh 
-    refresh_notebook(notebook)
-    assert notebook.get_cell_contents(index=0) == test_content_0
-    assert notebook.get_cell_contents(index=1) == test_content_1
-=======
 # TODO(PR6474): Revisit and re-enable this test
 # def test_save_readonly_notebook_as(notebook):
 #     # Make notebook read-only
@@ -122,5 +80,4 @@
 #     # even after a refresh
 #     refresh_notebook(notebook)
 #     assert notebook.get_cell_contents(index=0) == test_content_0
-#     assert notebook.get_cell_contents(index=1) == test_content_1
->>>>>>> dc64e03a
+#     assert notebook.get_cell_contents(index=1) == test_content_1